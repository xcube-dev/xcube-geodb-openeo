--- conflicted
+++ resolved
@@ -22,16 +22,8 @@
 
 import datetime
 
-<<<<<<< HEAD
-from xcube_geodb_openeo.core.vectorcube import VectorCube, Feature
-from xcube_geodb_openeo.server.context import RequestContext
-
-
-GEODB_COLLECTION_ID = "geodb"
-=======
 from ..core.vectorcube import VectorCube, Feature
 from ..server.context import RequestContext
->>>>>>> 941b4403
 
 
 def get_collections(ctx: RequestContext):
