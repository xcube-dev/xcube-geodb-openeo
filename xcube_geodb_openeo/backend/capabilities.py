# The MIT License (MIT)
# Copyright (c) 2021/2022 by the xcube team and contributors
#
# Permission is hereby granted, free of charge, to any person obtaining a
# copy of this software and associated documentation files (the "Software"),
# to deal in the Software without restriction, including without limitation
# the rights to use, copy, modify, merge, publish, distribute, sublicense,
# and/or sell copies of the Software, and to permit persons to whom the
# Software is furnished to do so, subject to the following conditions:
#
# The above copyright notice and this permission notice shall be included in
# all copies or substantial portions of the Software.
#
# THE SOFTWARE IS PROVIDED "AS IS", WITHOUT WARRANTY OF ANY KIND, EXPRESS OR
# IMPLIED, INCLUDING BUT NOT LIMITED TO THE WARRANTIES OF MERCHANTABILITY,
# FITNESS FOR A PARTICULAR PURPOSE AND NONINFRINGEMENT. IN NO EVENT SHALL THE
# AUTHORS OR COPYRIGHT HOLDERS BE LIABLE FOR ANY CLAIM, DAMAGES OR OTHER
# LIABILITY, WHETHER IN AN ACTION OF CONTRACT, TORT OR OTHERWISE, ARISING
# FROM, OUT OF OR IN CONNECTION WITH THE SOFTWARE OR THE USE OR OTHER
# DEALINGS IN THE SOFTWARE.
from typing import Any
from typing import Mapping

<<<<<<< HEAD
from ..server.config import API_VERSION
from ..server.config import STAC_VERSION
=======
from .catalog import API_VERSION
from .catalog import STAC_VERSION
from ..server.config import Config
from ..server.context import RequestContext
>>>>>>> 8f0231c1
from ..version import __version__

'''
Implements the endpoints listed under
https://openeo.org/documentation/1.0/developers/api/reference.html#tag/Capabilities 
'''


def get_root(config: Mapping[str, Any], base_url: str):
    return {
        'api_version': API_VERSION,
        'backend_version': __version__,
        'stac_version': STAC_VERSION,
        'type': 'catalog',
        "id": config['geodb_openeo']['SERVER_ID'],
        "title": config['geodb_openeo']['SERVER_TITLE'],
        "description": config['geodb_openeo']['SERVER_DESCRIPTION'],
        'endpoints': [
            {'path': '/.well-known/openeo', 'methods': ['GET']},
            {'path': '/file_formats', 'methods': ['GET']},
            {'path': '/result', 'methods': ['POST']},
            {'path': '/conformance', 'methods': ['GET']},
            {'path': '/collections', 'methods': ['GET']},
            {'path': '/processes', 'methods': ['GET']},
            {'path': '/collections/{collection_id}', 'methods': ['GET']},
            {'path': '/collections/{collection_id}/items', 'methods': ['GET']},
            {'path': '/collections/{collection_id}/items/{feature_id}',
             'methods': ['GET']},
        ],
        "links": [  # todo - links are incorrect
            {
                "rel": "self",
                "href": f"{base_url}/",
                "type": "application/json",
                "title": "this document"
            },
            {
                "rel": "service-desc",
                "href": f"{base_url}/api",
                "type": "application/vnd.oai.openapi+json;version=3.0",
                "title": "the API definition"
            },
            {
                "rel": "service-doc",
                "href": f"{base_url}/api.html",
                "type": "text/html",
                "title": "the API documentation"
            },
            {
                "rel": "conformance",
                "href": f"{base_url}/conformance",
                "type": "application/json",
                "title": "OGC API conformance classes"
                         " implemented by this server"
            },
            {
                "rel": "data",
                "href": f"{base_url}/collections",
                "type": "application/json",
                "title": "Information about the feature collections"
            },
            {
                "rel": "search",
                "href": f"{base_url}/search",
                "type": "application/json",
                "title": "Search across feature collections"
            }
        ]
    }


def get_well_known(config: Mapping[str, Any]):
    return {
        'versions': [
            {
<<<<<<< HEAD
                'url': config['geodb_openeo']['SERVER_URL'],
=======
                'url': config['SERVER_URL'],
>>>>>>> 8f0231c1
                'api_version': API_VERSION
            }
        ]
    }


# noinspection PyUnusedLocal
def get_conformance():
    return {
        "conformsTo": [
            # TODO: fix this list so it becomes true
            "http://www.opengis.net/doc/IS/ogcapi-features-1/1.0",
            "http://www.opengis.net/spec/ogcapi-features-1/1.0/req/oas30",
            "https://datatracker.ietf.org/doc/html/rfc7946"
        ]
    }<|MERGE_RESOLUTION|>--- conflicted
+++ resolved
@@ -21,15 +21,8 @@
 from typing import Any
 from typing import Mapping
 
-<<<<<<< HEAD
-from ..server.config import API_VERSION
-from ..server.config import STAC_VERSION
-=======
-from .catalog import API_VERSION
-from .catalog import STAC_VERSION
-from ..server.config import Config
-from ..server.context import RequestContext
->>>>>>> 8f0231c1
+from ..defaults import API_VERSION
+from ..defaults import STAC_VERSION
 from ..version import __version__
 
 '''
@@ -105,11 +98,7 @@
     return {
         'versions': [
             {
-<<<<<<< HEAD
                 'url': config['geodb_openeo']['SERVER_URL'],
-=======
-                'url': config['SERVER_URL'],
->>>>>>> 8f0231c1
                 'api_version': API_VERSION
             }
         ]
