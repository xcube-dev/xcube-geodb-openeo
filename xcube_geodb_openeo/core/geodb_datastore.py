# The MIT License (MIT)
# Copyright (c) 2021/2022 by the xcube team and contributors
#
# Permission is hereby granted, free of charge, to any person obtaining a
# copy of this software and associated documentation files (the "Software"),
# to deal in the Software without restriction, including without limitation
# the rights to use, copy, modify, merge, publish, distribute, sublicense,
# and/or sell copies of the Software, and to permit persons to whom the
# Software is furnished to do so, subject to the following conditions:
#
# The above copyright notice and this permission notice shall be included in
# all copies or substantial portions of the Software.
#
# THE SOFTWARE IS PROVIDED "AS IS", WITHOUT WARRANTY OF ANY KIND, EXPRESS OR
# IMPLIED, INCLUDING BUT NOT LIMITED TO THE WARRANTIES OF MERCHANTABILITY,
# FITNESS FOR A PARTICULAR PURPOSE AND NONINFRINGEMENT. IN NO EVENT SHALL THE
# AUTHORS OR COPYRIGHT HOLDERS BE LIABLE FOR ANY CLAIM, DAMAGES OR OTHER
# LIABILITY, WHETHER IN AN ACTION OF CONTRACT, TORT OR OTHERWISE, ARISING
# FROM, OUT OF OR IN CONNECTION WITH THE SOFTWARE OR THE USE OR OTHER
# DEALINGS IN THE SOFTWARE.

<<<<<<< HEAD
from functools import cached_property

from xcube_geodb_openeo.core.datastore import Datastore
from xcube_geodb.core.geodb import GeoDBClient

from xcube_geodb_openeo.core.vectorcube import VectorCube
from xcube_geodb_openeo.server.config import Config


class GeoDBDataStore(Datastore):

    def __init__(self, config: Config):
        self.config = config

    @cached_property
    def geodb(self):
        assert self.config

        server_url = self.config['server_url']
        server_port = self.config['server_port']
        client_id = self.config['client_id']
        client_secret = self.config['client_secret']
        auth_domain = self.config['auth_domain']

        return GeoDBClient(
            server_url=server_url,
            server_port=server_port,
            client_id=client_id,
            client_secret=client_secret,
            auth_aud=auth_domain
        )

    def get_collection_keys(self):
        database_names = self.geodb.get_my_databases().get('name').array
        collections = None
        for n in database_names:
            if collections:
                collections.concat(self.geodb.get_my_collections(n))
            else:
                collections = self.geodb.get_my_collections(n)
        return collections.get('collection')

    def get_vector_cube(self, collection_id) -> VectorCube:
        vector_cube = self.geodb.get_collection_info(collection_id)
        collection = self.geodb.get_collection(collection_id)
        self.add_collection_to_vector_cube(collection, collection_id,
                                           vector_cube, self.config)

        return vector_cube
=======
from .datastore import DataStore


class GeoDBDataStore(DataStore):
    pass
>>>>>>> 941b4403
<|MERGE_RESOLUTION|>--- conflicted
+++ resolved
@@ -19,17 +19,16 @@
 # FROM, OUT OF OR IN CONNECTION WITH THE SOFTWARE OR THE USE OR OTHER
 # DEALINGS IN THE SOFTWARE.
 
-<<<<<<< HEAD
 from functools import cached_property
 
-from xcube_geodb_openeo.core.datastore import Datastore
+from .datastore import DataStore
 from xcube_geodb.core.geodb import GeoDBClient
 
 from xcube_geodb_openeo.core.vectorcube import VectorCube
 from xcube_geodb_openeo.server.config import Config
 
 
-class GeoDBDataStore(Datastore):
+class GeoDBDataStore(DataStore):
 
     def __init__(self, config: Config):
         self.config = config
@@ -68,11 +67,4 @@
         self.add_collection_to_vector_cube(collection, collection_id,
                                            vector_cube, self.config)
 
-        return vector_cube
-=======
-from .datastore import DataStore
-
-
-class GeoDBDataStore(DataStore):
-    pass
->>>>>>> 941b4403
+        return vector_cube