--- conflicted
+++ resolved
@@ -20,18 +20,13 @@
 # DEALINGS IN THE SOFTWARE.
 
 import abc
-<<<<<<< HEAD
 from typing import Union
+
+from .vectorcube import VectorCube
+from ..server.config import Config
 
 from geopandas import GeoDataFrame
 from pandas import DataFrame
-
-from xcube_geodb_openeo.core.vectorcube import VectorCube
-from xcube_geodb_openeo.server.config import Config
-=======
-from .vectorcube import VectorCube
->>>>>>> 941b4403
-
 
 class DataStore(abc.ABC):
 
