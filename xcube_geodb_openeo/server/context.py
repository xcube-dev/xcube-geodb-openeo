# The MIT License (MIT)
# Copyright (c) 2021/2022 by the xcube team and contributors
#
# Permission is hereby granted, free of charge, to any person obtaining a
# copy of this software and associated documentation files (the "Software"),
# to deal in the Software without restriction, including without limitation
# the rights to use, copy, modify, merge, publish, distribute, sublicense,
# and/or sell copies of the Software, and to permit persons to whom the
# Software is furnished to do so, subject to the following conditions:
#
# The above copyright notice and this permission notice shall be included in
# all copies or substantial portions of the Software.
#
# THE SOFTWARE IS PROVIDED "AS IS", WITHOUT WARRANTY OF ANY KIND, EXPRESS OR
# IMPLIED, INCLUDING BUT NOT LIMITED TO THE WARRANTIES OF MERCHANTABILITY,
# FITNESS FOR A PARTICULAR PURPOSE AND NONINFRINGEMENT. IN NO EVENT SHALL THE
# AUTHORS OR COPYRIGHT HOLDERS BE LIABLE FOR ANY CLAIM, DAMAGES OR OTHER
# LIABILITY, WHETHER IN AN ACTION OF CONTRACT, TORT OR OTHERWISE, ARISING
# FROM, OUT OF OR IN CONNECTION WITH THE SOFTWARE OR THE USE OR OTHER
# DEALINGS IN THE SOFTWARE.


import abc
import importlib
import logging

from typing import Sequence
from functools import cached_property

from ..core.vectorcube import VectorCube
from ..core.datastore import DataStore
from ..server.config import Config


class Context(abc.ABC):

    @property
    @abc.abstractmethod
    def config(self) -> Config:
        pass

    @property
    @abc.abstractmethod
    def collection_ids(self) -> Sequence[str]:
        pass

    @abc.abstractmethod
    def get_vector_cube(self, collection_id: str) -> VectorCube:
        pass

    @property
    @abc.abstractmethod
    def logger(self) -> logging.Logger:
        pass

    def for_request(self, root_url: str) -> 'RequestContext':
        return RequestContext(self, root_url)


class AppContext(Context):
    def __init__(self, logger: logging.Logger):
        self._config = None
        self._logger = logger

    @property
    def config(self) -> Config:
        assert self._config is not None
        return self._config

    @config.setter
    def config(self, config: Config):
        assert isinstance(config, dict)
        self._config = dict(config)

<<<<<<< HEAD
    @cached_property
    def datastore(self) -> Datastore:
=======
    @property
    def data_store(self) -> DataStore:
>>>>>>> 941b4403
        if not self.config:
            raise RuntimeError('config not set')
        data_store_class = self.config['datastore-class']
        data_store_module = data_store_class[:data_store_class.rindex('.')]
        class_name = data_store_class[data_store_class.rindex('.') + 1:]
        module = importlib.import_module(data_store_module)
        cls = getattr(module, class_name)
        return cls(self.config)

    @property
    def collection_ids(self) -> Sequence[str]:
<<<<<<< HEAD
        return tuple(self.datastore.get_collection_keys())
=======
        # TODO: fetch from geoDB
        return tuple(self.data_store.get_collection_keys())
>>>>>>> 941b4403

    def get_vector_cube(self, collection_id: str) -> VectorCube:
        return self.data_store.get_vector_cube(collection_id)

    @property
    def logger(self) -> logging.Logger:
        return self._logger


class RequestContext(Context):

    def __init__(self, ctx: Context, root_url: str):
        self._ctx = ctx
        self._root_url = root_url

    @property
    def root_url(self) -> str:
        return self._root_url

    def get_url(self, path: str):
        return f'{self._root_url}/{path}'

    @property
    def config(self) -> Config:
        return self._ctx.config

    @property
    def collection_ids(self) -> Sequence[str]:
        return self._ctx.collection_ids

    def get_vector_cube(self, collection_id: str) -> VectorCube:
        return self._ctx.get_vector_cube(collection_id)

    @property
    def logger(self) -> logging.Logger:
        return self._ctx.logger<|MERGE_RESOLUTION|>--- conflicted
+++ resolved
@@ -23,9 +23,7 @@
 import abc
 import importlib
 import logging
-
 from typing import Sequence
-from functools import cached_property
 
 from ..core.vectorcube import VectorCube
 from ..core.datastore import DataStore
@@ -72,13 +70,8 @@
         assert isinstance(config, dict)
         self._config = dict(config)
 
-<<<<<<< HEAD
     @cached_property
-    def datastore(self) -> Datastore:
-=======
-    @property
     def data_store(self) -> DataStore:
->>>>>>> 941b4403
         if not self.config:
             raise RuntimeError('config not set')
         data_store_class = self.config['datastore-class']
@@ -86,16 +79,11 @@
         class_name = data_store_class[data_store_class.rindex('.') + 1:]
         module = importlib.import_module(data_store_module)
         cls = getattr(module, class_name)
-        return cls(self.config)
+        return cls()
 
     @property
     def collection_ids(self) -> Sequence[str]:
-<<<<<<< HEAD
-        return tuple(self.datastore.get_collection_keys())
-=======
-        # TODO: fetch from geoDB
         return tuple(self.data_store.get_collection_keys())
->>>>>>> 941b4403
 
     def get_vector_cube(self, collection_id: str) -> VectorCube:
         return self.data_store.get_vector_cube(collection_id)
