--- conflicted
+++ resolved
@@ -38,31 +38,25 @@
             response = self.http.request('GET', url)
             self.assertEqual(200, response.status, msg)
             items_data = json.loads(response.data)
-<<<<<<< HEAD
             self.assertIsNotNone(items_data)
-            self.assertEqual('FeatureCollection', items_data['type'])
-            self.assertIsNotNone('', items_data['features'])
-            self.assertEqual(2, len(items_data['features']))
+            self.assertEqual('FeatureCollection', items_data['type'], msg)
+            self.assertIsNotNone('', items_data['features'], msg)
+            self.assertEqual(2, len(items_data['features']), msg)
             self.assertEqual(['9.0000', '52.0000', '11.0000', '54.0000'],
-                             items_data['features'][0]['bbox'])
+                             items_data['features'][0]['bbox'], msg)
             self.assertEqual(['8.7000', '51.3000', '8.8000', '51.8000'],
-                             items_data['features'][1]['bbox'])
+                             items_data['features'][1]['bbox'], msg)
 
             self.assertEqual('0.1.0',
-                             items_data['features'][0]['stac_version'])
+                             items_data['features'][0]['stac_version'], msg)
             self.assertEqual(['xcube-geodb'],
-                             items_data['features'][0]['stac_extensions'])
+                             items_data['features'][0]['stac_extensions'], msg)
             self.assertEqual('Feature',
-                             items_data['features'][0]['type'])
+                             items_data['features'][0]['type'], msg)
 
             self.assertEqual('0.1.0',
                              items_data['features'][1]['stac_version'])
             self.assertEqual(['xcube-geodb'],
                              items_data['features'][1]['stac_extensions'])
             self.assertEqual('Feature',
-                             items_data['features'][1]['type'])
-=======
-            self.assertIsNotNone(items_data, msg)
-            self.assertEqual('FeatureCollection', items_data['type'], msg)
-            self.assertIsNotNone(items_data['features'], msg)
->>>>>>> 941b4403
+                             items_data['features'][1]['type'])