--- conflicted
+++ resolved
@@ -2,17 +2,12 @@
 import pkgutil
 from typing import Dict
 
-<<<<<<< HEAD
 import yaml
 from xcube.util import extension
 from xcube.constants import EXTENSION_POINT_SERVER_APIS
 from xcube.util.extension import ExtensionRegistry
 
 from tests.server.app.base_test import BaseTest
-=======
-from xcube_geodb_openeo.backend import catalog
-from .base_test import BaseTest
->>>>>>> 8f0231c1
 
 
 class CapabilitiesTest(BaseTest):
@@ -27,7 +22,6 @@
         config.update(yaml.safe_load(data))
 
     def test_root(self):
-<<<<<<< HEAD
         response = self.http.request('GET', f'http://localhost:{self.port}/')
         self.assertEqual(200, response.status)
         self.assertTrue(
@@ -36,7 +30,7 @@
         metainfo = json.loads(response.data)
         self.assertEqual('1.1.0', metainfo['api_version'])
         self.assertEqual('0.0.1.dev0', metainfo['backend_version'])
-        self.assertEqual('0.9.0', metainfo['stac_version'])
+        self.assertEqual('1.0.0', metainfo['stac_version'])
         self.assertEqual('catalog', metainfo['type'])
         self.assertEqual('xcube-geodb-openeo', metainfo['id'])
         self.assertEqual(
@@ -66,7 +60,7 @@
         )
         self.assertEqual(200, response.status)
         well_known_data = json.loads(response.data)
-        self.assertEqual('https://www.brockmann-consult.de/xcube-geoDB-openEO',
+        self.assertEqual('http://xcube-geoDB-openEO.de',
                          well_known_data['versions'][0]['url'])
         self.assertEqual('1.1.0',
                          well_known_data['versions'][0]['api_version'])
@@ -77,70 +71,4 @@
         )
         self.assertEqual(200, response.status)
         conformance_data = json.loads(response.data)
-        self.assertIsNotNone(conformance_data['conformsTo'])
-=======
-        for server_name in self.servers:
-            url = self.servers[server_name]
-            msg = f'in server {server_name} running on {url}'
-            response = self.http.request('GET', f'{url}'
-                                                f'{api.API_URL_PREFIX}/')
-            self.assertEqual(200, response.status, msg)
-            self.assertTrue(
-                'application/json' in response.headers['content-type'], msg
-            )
-            metainfo = json.loads(response.data)
-            self.assertEqual('1.1.0', metainfo['api_version'], msg)
-            self.assertEqual('0.0.1.dev0', metainfo['backend_version'], msg)
-            self.assertEqual('0.9.0', metainfo['stac_version'], msg)
-            self.assertEqual('catalog', metainfo['type'], msg)
-            self.assertEqual('xcube-geodb-openeo', metainfo['id'], msg)
-            self.assertEqual(
-                'xcube geoDB Server, openEO API', metainfo['title'], msg
-            )
-            self.assertEqual(
-                'Catalog of geoDB collections.', metainfo['description'], msg)
-            self.assertEqual(
-                '/collections', metainfo['endpoints'][0]['path'], msg)
-            self.assertEqual(
-                'GET', metainfo['endpoints'][0]['methods'][0], msg)
-            self.assertIsNotNone(metainfo['links'])
-
-    def test_well_known_info(self):
-        for server_name in self.servers:
-            url = self.servers[server_name]
-            msg = f'in server {server_name} running on {url}'
-            response = self.http.request(
-                'GET', f'{url}/.well-known/openeo'
-            )
-            self.assertEqual(200, response.status, msg)
-            well_known_data = json.loads(response.data)
-            self.assertEqual('http://xcube-geoDB-openEO.de',
-                             well_known_data['versions'][0]['url'], msg)
-            self.assertEqual('1.1.0',
-                             well_known_data['versions'][0]['api_version'],
-                             msg)
-
-    def test_conformance(self):
-        for server_name in self.servers:
-            url = self.servers[server_name]
-            msg = f'in server {server_name} running on {url}'
-
-            response = self.http.request(
-                'GET', f'{url}{api.API_URL_PREFIX}/conformance'
-            )
-            self.assertEqual(200, response.status, msg)
-            conformance_data = json.loads(response.data)
-            self.assertIsNotNone(conformance_data['conformsTo'], msg)
-
-    def test_get_file_formats(self):
-        for server_name in self.servers:
-            url = self.servers[server_name]
-            msg = f'in server {server_name} running on {url}'
-
-            response = self.http.request(
-                'GET', f'{url}{api.API_URL_PREFIX}/file_formats'
-            )
-            self.assertEqual(200, response.status, msg)
-            file_formats = json.loads(response.data)
-            self.assertDictEqual(catalog.FILE_FORMATS, file_formats, msg)
->>>>>>> 8f0231c1
+        self.assertIsNotNone(conformance_data['conformsTo'])